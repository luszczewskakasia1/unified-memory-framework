# Basic checks on the code, incl. coding style, spelling, bandit analysis.
# TODO: add license check
name: Basic checks

on: workflow_call

permissions:
  contents: read

jobs:
  CodeChecks:
    name: Basic code checks
    runs-on: ${{ github.repository_owner == 'oneapi-src' && 'intel-ubuntu-22.04' || 'ubuntu-latest' }}

    steps:
    - name: Checkout repository
      uses: actions/checkout@b4ffde65f46336ab88eb53be808477a3936bae11 # v4.1.1
      with:
        fetch-depth: 0

    - name: Install dependencies
      run: |
        sudo apt-get update
        sudo apt-get install -y black cmake clang-format-15 cmake-format libhwloc-dev doxygen

    # Latest distros do not allow global pip installation
    - name: Install Python requirements in venv
      run: |
        python3 -m venv .venv
        . .venv/bin/activate
        echo "$PATH" >> $GITHUB_PATH
<<<<<<< HEAD
=======
        python3 -m pip install -r third_party/requirements.txt
>>>>>>> 63653155
        python3 -m pip install bandit codespell

    - name: Configure CMake
      run: >
        cmake
        -B ${{github.workspace}}/build
        -DUMF_FORMAT_CODE_STYLE=ON
        -DUMF_BUILD_TESTS=OFF
        -DUMF_BUILD_LEVEL_ZERO_PROVIDER=OFF
        -DUMF_BUILD_CUDA_PROVIDER=OFF
        -DUMF_BUILD_LIBUMF_POOL_JEMALLOC=OFF

    - name: Check C/C++ formatting
      run: cmake --build build --target clang-format-check

    - name: Check CMake formatting
      run: |
        cmake --build build --target cmake-format-apply
        git diff --exit-code

    - name: Check Python formatting
      run: cmake --build build --target black-format-check

    - name: Run check-license
      run: |
        ./scripts/check_license/check_headers.sh . "Apache-2.0 WITH LLVM-exception" -v

    - name: Run a spell check
      uses: crate-ci/typos@b63f421581dce830bda2f597a678cb7776b41877 # v1.18.2
      with:
        config: ./.github/workflows/.spellcheck-conf.toml 
    
    - name: Run codespell
      run: |
        bash .github/scripts/codespell.sh

    - name: Run codespell
      run: python3 ./.github/scripts/run-codespell.py

    - name: Check spelling in docs
      run: |
        cmake -B build
        cmake --build build --target docs
        sphinx-build -b spelling ./build/docs_build/config ./build/docs_build/spelling_log -W

    # Run Bandit recursively, but omit _deps directory (with 3rd party code) and python's venv
    - name: Run Bandit
      run: python3 -m bandit -r . -x '/_deps/,/.venv/'<|MERGE_RESOLUTION|>--- conflicted
+++ resolved
@@ -29,10 +29,7 @@
         python3 -m venv .venv
         . .venv/bin/activate
         echo "$PATH" >> $GITHUB_PATH
-<<<<<<< HEAD
-=======
         python3 -m pip install -r third_party/requirements.txt
->>>>>>> 63653155
         python3 -m pip install bandit codespell
 
     - name: Configure CMake
@@ -63,11 +60,7 @@
     - name: Run a spell check
       uses: crate-ci/typos@b63f421581dce830bda2f597a678cb7776b41877 # v1.18.2
       with:
-        config: ./.github/workflows/.spellcheck-conf.toml 
-    
-    - name: Run codespell
-      run: |
-        bash .github/scripts/codespell.sh
+        config: ./.github/workflows/.spellcheck-conf.toml
 
     - name: Run codespell
       run: python3 ./.github/scripts/run-codespell.py

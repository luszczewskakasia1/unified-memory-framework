--- conflicted
+++ resolved
@@ -38,18 +38,9 @@
     - If previously we decided not to create such branch, create it now, based on the appropriate minor or major tag
   - For major/minor release start from the `main` branch
 - Add an entry to ChangeLog, remember to change the day of the week in the release date
-<<<<<<< HEAD
-  - For major releases mention API and ABI compatibility with the previous release
+  - For major and minor (prior 1.0.0) releases mention API and ABI compatibility with the previous release
 - For major and minor releases, update `UMF_VERSION_CURRENT` in `include/umf/base.h` (the API version)
-- For major releases update ABI version in `.map` and `.def` files
-=======
-  - For major and minor (prior 1.0.0) releases mention API and ABI compatibility with the previous release
-- Update project's version in a few places:
-  - For major and minor releases: `UMF_VERSION_CURRENT` in `include/umf/base.h` (the API version)
-  - `release` variable in `scripts/docs_config/conf.py` (for docs)
-  - `UMF_VERSION` variable in `.github/workflows/basic.yml` (for installation test)
 - For major and minor (prior 1.0.0) releases update ABI version in `.map` and `.def` files
->>>>>>> 286a6d85
   - These files are defined for all public libraries (`libumf` and `proxy_lib`, at the moment)
 - Commit these changes and tag the release:
   - `git commit -a -S -m "$VERSION release"`
